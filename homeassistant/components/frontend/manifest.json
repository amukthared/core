{
  "domain": "frontend",
  "name": "Home Assistant Frontend",
  "documentation": "https://www.home-assistant.io/components/frontend",
  "requirements": [
<<<<<<< HEAD
    "home-assistant-frontend==20190919.0"
=======
    "home-assistant-frontend==20190918.1"
>>>>>>> 1892ae5b
  ],
  "dependencies": [
    "api",
    "auth",
    "http",
    "lovelace",
    "onboarding",
    "system_log",
    "websocket_api"
  ],
  "codeowners": ["@home-assistant/frontend"]
}<|MERGE_RESOLUTION|>--- conflicted
+++ resolved
@@ -2,13 +2,7 @@
   "domain": "frontend",
   "name": "Home Assistant Frontend",
   "documentation": "https://www.home-assistant.io/components/frontend",
-  "requirements": [
-<<<<<<< HEAD
-    "home-assistant-frontend==20190919.0"
-=======
-    "home-assistant-frontend==20190918.1"
->>>>>>> 1892ae5b
-  ],
+  "requirements": ["home-assistant-frontend==20190919.0"],
   "dependencies": [
     "api",
     "auth",
